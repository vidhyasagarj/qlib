--- conflicted
+++ resolved
@@ -5,10 +5,5 @@
 pandas
 tqdm
 lxml
-<<<<<<< HEAD
-loguru
 yahooquery
-joblib
-=======
-yahooquery
->>>>>>> b261f7b5
+joblib