# Copyright (c) Microsoft Corporation.
# Licensed under the MIT License.


from __future__ import division
from __future__ import print_function

import os
import abc
import time
import queue
import bisect
import logging
import importlib
import traceback
import numpy as np
import pandas as pd
from pathlib import Path
from multiprocessing import Pool

from .cache import H
from ..config import C
from .ops import Operators
from ..log import get_module_logger
from ..utils import parse_field, read_bin, hash_args, normalize_cache_fields
from .base import Feature
from .cache import DiskDatasetCache, DiskExpressionCache
<<<<<<< HEAD
from ..utils import Wrapper, init_instance_by_config, register_wrapper, get_module_by_module_path, config_based_on_c
=======
from ..utils import (
    Wrapper,
    init_instance_by_config,
    register_wrapper,
    get_module_by_module_path,
)
>>>>>>> 784e73bc


class CalendarProvider(abc.ABC):
    """Calendar provider base class

    Provide calendar data.
    """

    @abc.abstractmethod
    def calendar(self, start_time=None, end_time=None, freq="day", future=False):
        """Get calendar of certain market in given time range.

        Parameters
        ----------
        start_time : str
            start of the time range.
        end_time : str
            end of the time range.
        freq : str
            time frequency, available: year/quarter/month/week/day.
        future : bool
            whether including future trading day.

        Returns
        ----------
        list
            calendar list
        """
        raise NotImplementedError("Subclass of CalendarProvider must implement `calendar` method")

    def locate_index(self, start_time, end_time, freq, future):
        """Locate the start time index and end time index in a calendar under certain frequency.

        Parameters
        ----------
        start_time : str
            start of the time range.
        end_time : str
            end of the time range.
        freq : str
            time frequency, available: year/quarter/month/week/day.
        future : bool
            whether including future trading day.

        Returns
        -------
        pd.Timestamp
            the real start time.
        pd.Timestamp
            the real end time.
        int
            the index of start time.
        int
            the index of end time.
        """
        start_time = pd.Timestamp(start_time)
        end_time = pd.Timestamp(end_time)
        calendar, calendar_index = self._get_calendar(freq=freq, future=future)
        if start_time not in calendar_index:
            try:
                start_time = calendar[bisect.bisect_left(calendar, start_time)]
            except IndexError:
                raise IndexError(
                    "`start_time` uses a future date, if you want to get future trading days, you can use: `future=True`"
                )
        start_index = calendar_index[start_time]
        if end_time not in calendar_index:
            end_time = calendar[bisect.bisect_right(calendar, end_time) - 1]
        end_index = calendar_index[end_time]
        return start_time, end_time, start_index, end_index

    def _get_calendar(self, freq, future):
        """Load calendar using memcache.

        Parameters
        ----------
        freq : str
            frequency of read calendar file.
        future : bool
            whether including future trading day.

        Returns
        -------
        list
            list of timestamps.
        dict
            dict composed by timestamp as key and index as value for fast search.
        """
        flag = f"{freq}_future_{future}"
        if flag in H["c"]:
            _calendar, _calendar_index = H["c"][flag]
        else:
            _calendar = np.array(self._load_calendar(freq, future))
            _calendar_index = {x: i for i, x in enumerate(_calendar)}  # for fast search
            H["c"][flag] = _calendar, _calendar_index
        return _calendar, _calendar_index

    def _uri(self, start_time, end_time, freq, future=False):
        """Get the uri of calendar generation task."""
        return hash_args(start_time, end_time, freq, future)


class InstrumentProvider(abc.ABC):
    """Instrument provider base class

    Provide instrument data.
    """

    @staticmethod
    def instruments(market="all", filter_pipe=None):
        """Get the general config dictionary for a base market adding several dynamic filters.

        Parameters
        ----------
        market : str
            market/industry/index shortname, e.g. all/sse/szse/sse50/csi300/csi500.
        filter_pipe : list
            the list of dynamic filters.

        Returns
        ----------
        dict
            dict of stockpool config.
            {`market`=>base market name, `filter_pipe`=>list of filters}

            example :

            .. code-block::

                {'market': 'csi500',
                'filter_pipe': [{'filter_type': 'ExpressionDFilter',
                'rule_expression': '$open<40',
                'filter_start_time': None,
                'filter_end_time': None,
                'keep': False},
                {'filter_type': 'NameDFilter',
                'name_rule_re': 'SH[0-9]{4}55',
                'filter_start_time': None,
                'filter_end_time': None}]}
        """
        if filter_pipe is None:
            filter_pipe = []
        config = {"market": market, "filter_pipe": []}
        # the order of the filters will affect the result, so we need to keep
        # the order
        for filter_t in filter_pipe:
            config["filter_pipe"].append(filter_t.to_config())
        return config

    @abc.abstractmethod
    def list_instruments(self, instruments, start_time=None, end_time=None, freq="day", as_list=False):
        """List the instruments based on a certain stockpool config.

        Parameters
        ----------
        instruments : dict
            stockpool config.
        start_time : str
            start of the time range.
        end_time : str
            end of the time range.
        as_list : bool
            return instruments as list or dict.

        Returns
        -------
        dict or list
            instruments list or dictionary with time spans
        """
        raise NotImplementedError("Subclass of InstrumentProvider must implement `list_instruments` method")

    def _uri(self, instruments, start_time=None, end_time=None, freq="day", as_list=False):
        return hash_args(instruments, start_time, end_time, freq, as_list)

    # instruments type
    LIST = "LIST"
    DICT = "DICT"
    CONF = "CONF"

    @classmethod
    def get_inst_type(cls, inst):
        if "market" in inst:
            return cls.CONF
        if isinstance(inst, dict):
            return cls.DICT
        if isinstance(inst, (list, tuple, pd.Index, np.ndarray)):
            return cls.LIST
        raise ValueError(f"Unknown instrument type {inst}")

    def convert_instruments(self, instrument):
        _instruments_map = getattr(self, "_instruments_map", None)
        if _instruments_map is None:
            _df_list = []
            # FIXME: each process will read these files
            for _path in Path(C.get_data_path()).joinpath("instruments").glob("*.txt"):
                _df = pd.read_csv(
                    _path,
                    sep="\t",
                    names=["inst", "start_datetime", "end_datetime", "save_inst"],
                )
                _df_list.append(_df.iloc[:, [0, -1]])
            df = pd.concat(_df_list, sort=False).sort_values("save_inst")
            df = df.drop_duplicates(subset=["save_inst"], keep="first").fillna(axis=1, method="ffill")
            _instruments_map = df.set_index("inst").iloc[:, 0].to_dict()
            setattr(self, "_instruments_map", _instruments_map)
        return _instruments_map.get(instrument, instrument)


class FeatureProvider(abc.ABC):
    """Feature provider class

    Provide feature data.
    """

    @abc.abstractmethod
    def feature(self, instrument, field, start_time, end_time, freq):
        """Get feature data.

        Parameters
        ----------
        instrument : str
            a certain instrument.
        field : str
            a certain field of feature.
        start_time : str
            start of the time range.
        end_time : str
            end of the time range.
        freq : str
            time frequency, available: year/quarter/month/week/day.

        Returns
        -------
        pd.Series
            data of a certain feature
        """
        raise NotImplementedError("Subclass of FeatureProvider must implement `feature` method")


class ExpressionProvider(abc.ABC):
    """Expression provider class

    Provide Expression data.
    """

    def __init__(self):
        self.expression_instance_cache = {}

    def get_expression_instance(self, field):
        try:
            if field in self.expression_instance_cache:
                expression = self.expression_instance_cache[field]
            else:
                expression = eval(parse_field(field))
                self.expression_instance_cache[field] = expression
        except NameError as e:
            get_module_logger("data").exception(
                "ERROR: field [%s] contains invalid operator/variable [%s]" % (str(field), str(e).split()[1])
            )
            raise
        except SyntaxError:
            get_module_logger("data").exception("ERROR: field [%s] contains invalid syntax" % str(field))
            raise
        return expression

    @abc.abstractmethod
    def expression(self, instrument, field, start_time=None, end_time=None, freq="day"):
        """Get Expression data.

        Parameters
        ----------
        instrument : str
            a certain instrument.
        field : str
            a certain field of feature.
        start_time : str
            start of the time range.
        end_time : str
            end of the time range.
        freq : str
            time frequency, available: year/quarter/month/week/day.

        Returns
        -------
        pd.Series
            data of a certain expression
        """
        raise NotImplementedError("Subclass of ExpressionProvider must implement `Expression` method")


class DatasetProvider(abc.ABC):
    """Dataset provider class

    Provide Dataset data.
    """

    @abc.abstractmethod
    def dataset(self, instruments, fields, start_time=None, end_time=None, freq="day"):
        """Get dataset data.

        Parameters
        ----------
        instruments : list or dict
            list/dict of instruments or dict of stockpool config.
        fields : list
            list of feature instances.
        start_time : str
            start of the time range.
        end_time : str
            end of the time range.
        freq : str
            time frequency.

        Returns
        ----------
        pd.DataFrame
            a pandas dataframe with <instrument, datetime> index.
        """
        raise NotImplementedError("Subclass of DatasetProvider must implement `Dataset` method")

    def _uri(
        self,
        instruments,
        fields,
        start_time=None,
        end_time=None,
        freq="day",
        disk_cache=1,
        **kwargs,
    ):
        """Get task uri, used when generating rabbitmq task in qlib_server

        Parameters
        ----------
        instruments : list or dict
            list/dict of instruments or dict of stockpool config.
        fields : list
            list of feature instances.
        start_time : str
            start of the time range.
        end_time : str
            end of the time range.
        freq : str
            time frequency.
        disk_cache : int
            whether to skip(0)/use(1)/replace(2) disk_cache.

        """
        return DiskDatasetCache._uri(instruments, fields, start_time, end_time, freq, disk_cache)

    @staticmethod
    def get_instruments_d(instruments, freq):
        """
        Parse different types of input instruments to output instruments_d
        Wrong format of input instruments will lead to exception.

        """
        if isinstance(instruments, dict):
            if "market" in instruments:
                # dict of stockpool config
                instruments_d = Inst.list_instruments(instruments=instruments, freq=freq, as_list=False)
            else:
                # dict of instruments and timestamp
                instruments_d = instruments
        elif isinstance(instruments, (list, tuple, pd.Index, np.ndarray)):
            # list or tuple of a group of instruments
            instruments_d = list(instruments)
        else:
            raise ValueError("Unsupported input type for param `instrument`")
        return instruments_d

    @staticmethod
    def get_column_names(fields):
        """
        Get column names from input fields

        """
        if len(fields) == 0:
            raise ValueError("fields cannot be empty")
        fields = fields.copy()
        column_names = [str(f) for f in fields]
        return column_names

    @staticmethod
    def parse_fields(fields):
        # parse and check the input fields
        return [ExpressionD.get_expression_instance(f) for f in fields]

    @staticmethod
    def dataset_processor(instruments_d, column_names, start_time, end_time, freq):
        """
        Load and process the data, return the data set.
        - default using multi-kernel method.

        """
        normalize_column_names = normalize_cache_fields(column_names)
        data = dict()
        # One process for one task, so that the memory will be freed quicker.
        workers = min(C.kernels, len(instruments_d))
        if C.maxtasksperchild is None:
            p = Pool(processes=workers)
        else:
            p = Pool(processes=workers, maxtasksperchild=C.maxtasksperchild)
        if isinstance(instruments_d, dict):
            for inst, spans in instruments_d.items():
                data[inst] = p.apply_async(
                    DatasetProvider.expression_calculator,
                    args=(
                        inst,
                        start_time,
                        end_time,
                        freq,
                        normalize_column_names,
                        spans,
                        C,
                    ),
                )
        else:
            for inst in instruments_d:
                data[inst] = p.apply_async(
                    DatasetProvider.expression_calculator,
                    args=(
                        inst,
                        start_time,
                        end_time,
                        freq,
                        normalize_column_names,
                        None,
                        C,
                    ),
                )

        p.close()
        p.join()

        new_data = dict()
        for inst in sorted(data.keys()):
            if len(data[inst].get()) > 0:
                # NOTE: Python version >= 3.6; in versions after python3.6, dict will always guarantee the insertion order
                new_data[inst] = data[inst].get()

        if len(new_data) > 0:
            data = pd.concat(new_data, names=["instrument"], sort=False)
            data = DiskDatasetCache.cache_to_origin_data(data, column_names)
        else:
            data = pd.DataFrame(columns=column_names)

        return data

    @staticmethod
    def expression_calculator(inst, start_time, end_time, freq, column_names, spans=None, g_config=None):
        """
        Calculate the expressions for one instrument, return a df result.
        If the expression has been calculated before, load from cache.

        return value: A data frame with index 'datetime' and other data columns.

        """
        # FIXME: Windows OS or MacOS using spawn: https://docs.python.org/3.8/library/multiprocessing.html?highlight=spawn#contexts-and-start-methods
        # NOTE: This place is compatible with windows, windows multi-process is spawn
        if getattr(ExpressionD, "_provider", None) is None:
            C.set_conf_from_C(g_config)
            config_based_on_c(g_config)

        obj = dict()
        for field in column_names:
            #  The client does not have expression provider, the data will be loaded from cache using static method.
            obj[field] = ExpressionD.expression(inst, field, start_time, end_time, freq)

        data = pd.DataFrame(obj)
        _calendar = Cal.calendar(freq=freq)
        data.index = _calendar[data.index.values.astype(np.int)]
        data.index.names = ["datetime"]

        if spans is None:
            return data
        else:
            mask = np.zeros(len(data), dtype=np.bool)
            for begin, end in spans:
                mask |= (data.index >= begin) & (data.index <= end)
            return data[mask]


class LocalCalendarProvider(CalendarProvider):
    """Local calendar data provider class

    Provide calendar data from local data source.
    """

    def __init__(self, **kwargs):
        self.remote = kwargs.get("remote", False)

    @property
    def _uri_cal(self):
        """Calendar file uri."""
        return os.path.join(C.get_data_path(), "calendars", "{}.txt")

    def _load_calendar(self, freq, future):
        """Load original calendar timestamp from file.

        Parameters
        ----------
        freq : str
            frequency of read calendar file.

        Returns
        ----------
        list
            list of timestamps
        """
        if future:
            fname = self._uri_cal.format(freq + "_future")
            # if future calendar not exists, return current calendar
            if not os.path.exists(fname):
                get_module_logger("data").warning(f"{freq}_future.txt not exists, return current calendar!")
                fname = self._uri_cal.format(freq)
        else:
            fname = self._uri_cal.format(freq)
        if not os.path.exists(fname):
            raise ValueError("calendar not exists for freq " + freq)
        with open(fname) as f:
            return [pd.Timestamp(x.strip()) for x in f]

    def calendar(self, start_time=None, end_time=None, freq="day", future=False):
        _calendar, _calendar_index = self._get_calendar(freq, future)
        if start_time == "None":
            start_time = None
        if end_time == "None":
            end_time = None
        # strip
        if start_time:
            start_time = pd.Timestamp(start_time)
            if start_time > _calendar[-1]:
                return np.array([])
        else:
            start_time = _calendar[0]
        if end_time:
            end_time = pd.Timestamp(end_time)
            if end_time < _calendar[0]:
                return np.array([])
        else:
            end_time = _calendar[-1]
        _, _, si, ei = self.locate_index(start_time, end_time, freq, future)
        return _calendar[si : ei + 1]


class LocalInstrumentProvider(InstrumentProvider):
    """Local instrument data provider class

    Provide instrument data from local data source.
    """

    def __init__(self):
        pass

    @property
    def _uri_inst(self):
        """Instrument file uri."""
        return os.path.join(C.get_data_path(), "instruments", "{}.txt")

    def _load_instruments(self, market):
        fname = self._uri_inst.format(market)
        if not os.path.exists(fname):
            raise ValueError("instruments not exists for market " + market)
        _instruments = dict()
        df = pd.read_csv(
            fname,
            sep="\t",
            names=["inst", "start_datetime", "end_datetime", "save_inst"],
        )
        df["start_datetime"] = pd.to_datetime(df["start_datetime"])
        df["end_datetime"] = pd.to_datetime(df["end_datetime"])
        for row in df.itertuples(index=False):
            _instruments.setdefault(row[0], []).append((row[1], row[2]))
        return _instruments

    def list_instruments(self, instruments, start_time=None, end_time=None, freq="day", as_list=False):
        market = instruments["market"]
        if market in H["i"]:
            _instruments = H["i"][market]
        else:
            _instruments = self._load_instruments(market)
            H["i"][market] = _instruments
        # strip
        # use calendar boundary
        cal = Cal.calendar(freq=freq)
        start_time = pd.Timestamp(start_time or cal[0])
        end_time = pd.Timestamp(end_time or cal[-1])
        _instruments_filtered = {
            inst: list(
                filter(
                    lambda x: x[0] <= x[1],
                    [(max(start_time, x[0]), min(end_time, x[1])) for x in spans],
                )
            )
            for inst, spans in _instruments.items()
        }
        _instruments_filtered = {key: value for key, value in _instruments_filtered.items() if value}
        # filter
        filter_pipe = instruments["filter_pipe"]
        for filter_config in filter_pipe:
            from . import filter as F

            filter_t = getattr(F, filter_config["filter_type"]).from_config(filter_config)
            _instruments_filtered = filter_t(_instruments_filtered, start_time, end_time, freq)
        # as list
        if as_list:
            return list(_instruments_filtered)
        return _instruments_filtered


class LocalFeatureProvider(FeatureProvider):
    """Local feature data provider class

    Provide feature data from local data source.
    """

    def __init__(self, **kwargs):
        self.remote = kwargs.get("remote", False)

    @property
    def _uri_data(self):
        """Static feature file uri."""
        return os.path.join(C.get_data_path(), "features", "{}", "{}.{}.bin")

    def feature(self, instrument, field, start_index, end_index, freq):
        # validate
        field = str(field).lower()[1:]
        instrument = Inst.convert_instruments(instrument)
        uri_data = self._uri_data.format(instrument.lower(), field, freq)
        if not os.path.exists(uri_data):
            get_module_logger("data").warning("WARN: data not found for %s.%s" % (instrument, field))
            return pd.Series(dtype=np.float32)
            # raise ValueError('uri_data not found: ' + uri_data)
        # load
        series = read_bin(uri_data, start_index, end_index)
        return series


class LocalExpressionProvider(ExpressionProvider):
    """Local expression data provider class

    Provide expression data from local data source.
    """

    def __init__(self):
        super().__init__()

    def expression(self, instrument, field, start_time=None, end_time=None, freq="day"):
        expression = self.get_expression_instance(field)
        start_time = pd.Timestamp(start_time)
        end_time = pd.Timestamp(end_time)
        _, _, start_index, end_index = Cal.locate_index(start_time, end_time, freq, future=False)
        lft_etd, rght_etd = expression.get_extended_window_size()
        series = expression.load(instrument, max(0, start_index - lft_etd), end_index + rght_etd, freq)
        # Ensure that each column type is consistent
        # FIXME:
        # 1) The stock data is currently float. If there is other types of data, this part needs to be re-implemented.
        # 2) The the precision should be configurable
        try:
            series = series.astype(np.float32)
        except ValueError:
            pass
        if not series.empty:
            series = series.loc[start_index:end_index]
        return series


class LocalDatasetProvider(DatasetProvider):
    """Local dataset data provider class

    Provide dataset data from local data source.
    """

    def __init__(self):
        pass

    def dataset(self, instruments, fields, start_time=None, end_time=None, freq="day"):
        instruments_d = self.get_instruments_d(instruments, freq)
        column_names = self.get_column_names(fields)
        cal = Cal.calendar(start_time, end_time, freq)
        if len(cal) == 0:
            return pd.DataFrame(columns=column_names)
        start_time = cal[0]
        end_time = cal[-1]

        data = self.dataset_processor(instruments_d, column_names, start_time, end_time, freq)

        return data

    @staticmethod
    def multi_cache_walker(instruments, fields, start_time=None, end_time=None, freq="day"):
        """
        This method is used to prepare the expression cache for the client.
        Then the client will load the data from expression cache by itself.

        """
        instruments_d = DatasetProvider.get_instruments_d(instruments, freq)
        column_names = DatasetProvider.get_column_names(fields)
        cal = Cal.calendar(start_time, end_time, freq)
        if len(cal) == 0:
            return
        start_time = cal[0]
        end_time = cal[-1]
        workers = min(C.kernels, len(instruments_d))
        if C.maxtasksperchild is None:
            p = Pool(processes=workers)
        else:
            p = Pool(processes=workers, maxtasksperchild=C.maxtasksperchild)

        for inst in instruments_d:
            p.apply_async(
                LocalDatasetProvider.cache_walker,
                args=(
                    inst,
                    start_time,
                    end_time,
                    freq,
                    column_names,
                ),
            )

        p.close()
        p.join()

    @staticmethod
    def cache_walker(inst, start_time, end_time, freq, column_names):
        """
        If the expressions of one instrument haven't been calculated before,
        calculate it and write it into expression cache.

        """
        for field in column_names:
            ExpressionD.expression(inst, field, start_time, end_time, freq)


class ClientCalendarProvider(CalendarProvider):
    """Client calendar data provider class

    Provide calendar data by requesting data from server as a client.
    """

    def __init__(self):
        self.conn = None
        self.queue = queue.Queue()

    def set_conn(self, conn):
        self.conn = conn

    def calendar(self, start_time=None, end_time=None, freq="day", future=False):
        self.conn.send_request(
            request_type="calendar",
            request_content={
                "start_time": str(start_time),
                "end_time": str(end_time),
                "freq": freq,
                "future": future,
            },
            msg_queue=self.queue,
            msg_proc_func=lambda response_content: [pd.Timestamp(c) for c in response_content],
        )
        result = self.queue.get(timeout=C["timeout"])
        return result


class ClientInstrumentProvider(InstrumentProvider):
    """Client instrument data provider class

    Provide instrument data by requesting data from server as a client.
    """

    def __init__(self):
        self.conn = None
        self.queue = queue.Queue()

    def set_conn(self, conn):
        self.conn = conn

    def list_instruments(self, instruments, start_time=None, end_time=None, freq="day", as_list=False):
        def inst_msg_proc_func(response_content):
            if isinstance(response_content, dict):
                instrument = {
                    i: [(pd.Timestamp(s), pd.Timestamp(e)) for s, e in t] for i, t in response_content.items()
                }
            else:
                instrument = response_content
            return instrument

        self.conn.send_request(
            request_type="instrument",
            request_content={
                "instruments": instruments,
                "start_time": str(start_time),
                "end_time": str(end_time),
                "freq": freq,
                "as_list": as_list,
            },
            msg_queue=self.queue,
            msg_proc_func=inst_msg_proc_func,
        )
        result = self.queue.get(timeout=C["timeout"])
        if isinstance(result, Exception):
            raise result
        get_module_logger("data").debug("get result")
        return result


class ClientDatasetProvider(DatasetProvider):
    """Client dataset data provider class

    Provide dataset data by requesting data from server as a client.
    """

    def __init__(self):
        self.conn = None

    def set_conn(self, conn):
        self.conn = conn
        self.queue = queue.Queue()

    def dataset(
        self,
        instruments,
        fields,
        start_time=None,
        end_time=None,
        freq="day",
        disk_cache=0,
        return_uri=False,
    ):
        if Inst.get_inst_type(instruments) == Inst.DICT:
            get_module_logger("data").warning(
                "Getting features from a dict of instruments is not recommended because the features will not be "
                "cached! "
                "The dict of instruments will be cleaned every day."
            )

        if disk_cache == 0:
            """
            Call the server to generate the expression cache.
            Then load the data from the expression cache directly.
            - default using multi-kernel method.

            """
            self.conn.send_request(
                request_type="feature",
                request_content={
                    "instruments": instruments,
                    "fields": fields,
                    "start_time": start_time,
                    "end_time": end_time,
                    "freq": freq,
                    "disk_cache": 0,
                },
                msg_queue=self.queue,
            )
            feature_uri = self.queue.get(timeout=C["timeout"])
            if isinstance(feature_uri, Exception):
                raise feature_uri
            else:
                instruments_d = self.get_instruments_d(instruments, freq)
                column_names = self.get_column_names(fields)
                cal = Cal.calendar(start_time, end_time, freq)
                if len(cal) == 0:
                    return pd.DataFrame(columns=column_names)
                start_time = cal[0]
                end_time = cal[-1]

                data = self.dataset_processor(instruments_d, column_names, start_time, end_time, freq)
                if return_uri:
                    return data, feature_uri
                else:
                    return data
        else:

            """
            Call the server to generate the data-set cache, get the uri of the cache file.
            Then load the data from the file on NFS directly.
            - using single-process implementation.

            """
            self.conn.send_request(
                request_type="feature",
                request_content={
                    "instruments": instruments,
                    "fields": fields,
                    "start_time": start_time,
                    "end_time": end_time,
                    "freq": freq,
                    "disk_cache": 1,
                },
                msg_queue=self.queue,
            )
            # - Done in callback
            feature_uri = self.queue.get(timeout=C["timeout"])
            if isinstance(feature_uri, Exception):
                raise feature_uri
            get_module_logger("data").debug("get result")
            try:
                # pre-mound nfs, used for demo
                mnt_feature_uri = os.path.join(C.get_data_path(), C.dataset_cache_dir_name, feature_uri)
                df = DiskDatasetCache.read_data_from_cache(mnt_feature_uri, start_time, end_time, fields)
                get_module_logger("data").debug("finish slicing data")
                if return_uri:
                    return df, feature_uri
                return df
            except AttributeError:
                raise IOError("Unable to fetch instruments from remote server!")


class BaseProvider:
    """Local provider class

    To keep compatible with old qlib provider.
    """

    def calendar(self, start_time=None, end_time=None, freq="day", future=False):
        return Cal.calendar(start_time, end_time, freq, future=future)

    def instruments(self, market="all", filter_pipe=None, start_time=None, end_time=None):
        if start_time is not None or end_time is not None:
            get_module_logger("Provider").warning(
                "The instruments corresponds to a stock pool. "
                "Parameters `start_time` and `end_time` does not take effect now."
            )
        return InstrumentProvider.instruments(market, filter_pipe)

    def list_instruments(self, instruments, start_time=None, end_time=None, freq="day", as_list=False):
        return Inst.list_instruments(instruments, start_time, end_time, freq, as_list)

    def features(
        self,
        instruments,
        fields,
        start_time=None,
        end_time=None,
        freq="day",
        disk_cache=None,
    ):
        """
        Parameters:
        -----------
        disk_cache : int
            whether to skip(0)/use(1)/replace(2) disk_cache

        This function will try to use cache method which has a keyword `disk_cache`,
        and will use provider method if a type error is raised because the DatasetD instance
        is a provider class.
        """
        disk_cache = C.default_disk_cache if disk_cache is None else disk_cache
        if C.disable_disk_cache:
            disk_cache = False
        try:
            return DatasetD.dataset(instruments, fields, start_time, end_time, freq, disk_cache)
        except TypeError:
            return DatasetD.dataset(instruments, fields, start_time, end_time, freq)


class LocalProvider(BaseProvider):
    def _uri(self, type, **kwargs):
        """_uri
        The server hope to get the uri of the request. The uri will be decided
        by the dataprovider. For ex, different cache layer has different uri.

        :param type: The type of resource for the uri
        :param **kwargs:
        """
        if type == "calendar":
            return Cal._uri(**kwargs)
        elif type == "instrument":
            return Inst._uri(**kwargs)
        elif type == "feature":
            return DatasetD._uri(**kwargs)

    def features_uri(self, instruments, fields, start_time, end_time, freq, disk_cache=1):
        """features_uri

        Return the uri of the generated cache of features/dataset

        :param disk_cache:
        :param instruments:
        :param fields:
        :param start_time:
        :param end_time:
        :param freq:
        """
        return DatasetD._dataset_uri(instruments, fields, start_time, end_time, freq, disk_cache)


class ClientProvider(BaseProvider):
    """Client Provider

    Requesting data from server as a client. Can propose requests:
        - Calendar : Directly respond a list of calendars
        - Instruments (without filter): Directly respond a list/dict of instruments
        - Instruments (with filters):  Respond a list/dict of instruments
        - Features : Respond a cache uri
    The general workflow is described as follows:
    When the user use client provider to propose a request, the client provider will connect the server and send the request. The client will start to wait for the response. The response will be made instantly indicating whether the cache is available. The waiting procedure will terminate only when the client get the reponse saying `feature_available` is true.
    `BUG` : Everytime we make request for certain data we need to connect to the server, wait for the response and disconnect from it. We can't make a sequence of requests within one connection. You can refer to https://python-socketio.readthedocs.io/en/latest/client.html for documentation of python-socketIO client.
    """

    def __init__(self):
        from .client import Client

        self.client = Client(C.flask_server, C.flask_port)
        self.logger = get_module_logger(self.__class__.__name__)
        if isinstance(Cal, ClientCalendarProvider):
            Cal.set_conn(self.client)
        Inst.set_conn(self.client)
        if hasattr(DatasetD, "provider"):
            DatasetD.provider.set_conn(self.client)
        else:
            DatasetD.set_conn(self.client)


import sys

if sys.version_info >= (3, 9):
    from typing import Annotated

    CalendarProviderWrapper = Annotated[CalendarProvider, Wrapper]
    InstrumentProviderWrapper = Annotated[InstrumentProvider, Wrapper]
    FeatureProviderWrapper = Annotated[FeatureProvider, Wrapper]
    ExpressionProviderWrapper = Annotated[ExpressionProvider, Wrapper]
    DatasetProviderWrapper = Annotated[DatasetProvider, Wrapper]
    BaseProviderWrapper = Annotated[BaseProvider, Wrapper]
else:
    CalendarProviderWrapper = CalendarProvider
    InstrumentProviderWrapper = InstrumentProvider
    FeatureProviderWrapper = FeatureProvider
    ExpressionProviderWrapper = ExpressionProvider
    DatasetProviderWrapper = DatasetProvider
    BaseProviderWrapper = BaseProvider

Cal: CalendarProviderWrapper = Wrapper()
Inst: InstrumentProviderWrapper = Wrapper()
FeatureD: FeatureProviderWrapper = Wrapper()
ExpressionD: ExpressionProviderWrapper = Wrapper()
DatasetD: DatasetProviderWrapper = Wrapper()
D: BaseProviderWrapper = Wrapper()


def register_all_wrappers(C):
    """register_all_wrappers"""
    logger = get_module_logger("data")
    module = get_module_by_module_path("qlib.data")

    _calendar_provider = init_instance_by_config(C.calendar_provider, module)
    if getattr(C, "calendar_cache", None) is not None:
        _calendar_provider = init_instance_by_config(C.calendar_cache, module, provide=_calendar_provider)
    register_wrapper(Cal, _calendar_provider, "qlib.data")
    logger.debug(f"registering Cal {C.calendar_provider}-{C.calendar_cache}")

    register_wrapper(Inst, C.instrument_provider, "qlib.data")
    logger.debug(f"registering Inst {C.instrument_provider}")

    if getattr(C, "feature_provider", None) is not None:
        feature_provider = init_instance_by_config(C.feature_provider, module)
        register_wrapper(FeatureD, feature_provider, "qlib.data")
        logger.debug(f"registering FeatureD {C.feature_provider}")

    if getattr(C, "expression_provider", None) is not None:
        # This provider is unnecessary in client provider
        _eprovider = init_instance_by_config(C.expression_provider, module)
        if getattr(C, "expression_cache", None) is not None:
            _eprovider = init_instance_by_config(C.expression_cache, module, provider=_eprovider)
        register_wrapper(ExpressionD, _eprovider, "qlib.data")
        logger.debug(f"registering ExpressioneD {C.expression_provider}-{C.expression_cache}")

    _dprovider = init_instance_by_config(C.dataset_provider, module)
    if getattr(C, "dataset_cache", None) is not None:
        _dprovider = init_instance_by_config(C.dataset_cache, module, provider=_dprovider)
    register_wrapper(DatasetD, _dprovider, "qlib.data")
    logger.debug(f"registering DataseteD {C.dataset_provider}-{C.dataset_cache}")

    register_wrapper(D, C.provider, "qlib.data")
    logger.debug(f"registering D {C.provider}")<|MERGE_RESOLUTION|>--- conflicted
+++ resolved
@@ -25,16 +25,7 @@
 from ..utils import parse_field, read_bin, hash_args, normalize_cache_fields
 from .base import Feature
 from .cache import DiskDatasetCache, DiskExpressionCache
-<<<<<<< HEAD
 from ..utils import Wrapper, init_instance_by_config, register_wrapper, get_module_by_module_path, config_based_on_c
-=======
-from ..utils import (
-    Wrapper,
-    init_instance_by_config,
-    register_wrapper,
-    get_module_by_module_path,
-)
->>>>>>> 784e73bc
 
 
 class CalendarProvider(abc.ABC):
